# Copyright 2025 Bytedance Ltd. and/or its affiliates
#
# Licensed under the Apache License, Version 2.0 (the "License");
# you may not use this file except in compliance with the License.
# You may obtain a copy of the License at
#
#     http://www.apache.org/licenses/LICENSE-2.0
#
# Unless required by applicable law or agreed to in writing, software
# distributed under the License is distributed on an "AS IS" BASIS,
# WITHOUT WARRANTIES OR CONDITIONS OF ANY KIND, either express or implied.
# See the License for the specific language governing permissions and
# limitations under the License.


# Adapted from https://github.com/sgl-project/sglang/blob/main/python/sglang/srt/model_loader/loader.py

from abc import ABC

import torch
from transformers import (
    AutoConfig,
    AutoModel,
    AutoModelForCausalLM,
    AutoModelForImageTextToText,
    AutoModelForSequenceClassification,
    AutoModelForVision2Seq,
    AutoProcessor,
    PretrainedConfig,
    PreTrainedModel,
)
from transformers.modeling_utils import no_init_weights

from ..utils import logging
from ..utils.registry import Registry
from .module_utils import init_empty_weights, load_model_weights


MODELING_REGISTRY = Registry("Modeling")
MODEL_CONFIG_REGISTRY = Registry("ModelConfig")
MODEL_PROCESSOR_REGISTRY = Registry("ModelProcessor")

logger = logging.get_logger(__name__)


def get_model_config(config_path: str, force_use_huggingface: bool = False, **kwargs):
    if force_use_huggingface:
        logger.info_rank0("[CONFIG] Force loading model config from Huggingface.")
        return AutoConfig.from_pretrained(config_path, **kwargs)
    else:
        try:  # first load from hf, then replace with veomni
            config = AutoConfig.from_pretrained(config_path, **kwargs)
            model_type = config.model_type
            if model_type in MODEL_CONFIG_REGISTRY.valid_keys():
                kwargs.pop("trust_remote_code", None)
                config = MODEL_CONFIG_REGISTRY[model_type]().from_pretrained(config_path, **kwargs)
                logger.info_rank0(
                    f"[CONFIG] Loading {model_type} from Huggingface and replaced with customized config."
                )
                return config
            else:
                logger.info_rank0(
                    f"[CONFIG] Loading {model_type} from Huggingface as no customized config registered."
                )
                return config
        except Exception:  # load from veomni
            config_dict, _ = PretrainedConfig.get_config_dict(config_path, **kwargs)
            model_type = config_dict["model_type"]
            logger.info_rank0(f"[CONFIG] Loading {model_type} from custom config.")
            kwargs.pop("trust_remote_code", None)
            return MODEL_CONFIG_REGISTRY[model_type]().from_pretrained(config_path, **kwargs)


def get_model_processor(processor_path: str, force_use_huggingface: bool = False, **kwargs):
    if force_use_huggingface:
        logger.info_rank0("[PROCESSOR] Force loading model processor from Huggingface.")
        return AutoProcessor.from_pretrained(processor_path, **kwargs)
    else:
        try:  # first load from hf, then replace with veomni
            processor = AutoProcessor.from_pretrained(processor_path, **kwargs)
            processor_class_name = getattr(type(processor), "__name__", None)
            if processor_class_name in MODEL_PROCESSOR_REGISTRY.valid_keys():
                kwargs.pop("trust_remote_code", None)
                processor = MODEL_PROCESSOR_REGISTRY[processor_class_name]().from_pretrained(processor_path, **kwargs)
                logger.info_rank0(
                    f"[PROCESSOR] Loading {processor_class_name} from Huggingface and replaced with customized processor."
                )
                return processor
            else:
                logger.info_rank0(
                    f"[PROCESSOR] Loading {processor_class_name} from Huggingface as no customized processor registered."
                )
                return processor
        except Exception:  # load from veomni
            from transformers.processing_utils import ProcessorMixin
            from transformers.utils import PROCESSOR_NAME, cached_file

            processor_config_file = cached_file(processor_path, PROCESSOR_NAME)
            config_dict, _ = ProcessorMixin.get_processor_dict(processor_config_file, **kwargs)
            processor_class_name = config_dict["processor_class"]
            logger.info_rank0(f"[PROCESSOR] Loading {processor_class_name} from custom processor.")
            kwargs.pop("trust_remote_code", None)
            return MODEL_PROCESSOR_REGISTRY[processor_class_name]().from_pretrained(processor_path, **kwargs)


def get_model_class(model_config: PretrainedConfig, force_use_huggingface: bool = False):
    def get_model_arch_from_config(model_config):
        arch_name = model_config.architectures
        if isinstance(arch_name, list):
            arch_name = arch_name[0]
        return arch_name

    arch_name = get_model_arch_from_config(model_config)
    model_type = model_config.model_type
    if type(model_config) in AutoModelForImageTextToText._model_mapping.keys():  # assume built-in models
        load_class = AutoModelForImageTextToText
    elif type(model_config) in AutoModelForVision2Seq._model_mapping.keys():  # assume built-in models
        load_class = AutoModelForVision2Seq
    elif (
        arch_name is not None
        and "ForCausalLM" in arch_name
        and type(model_config) in AutoModelForCausalLM._model_mapping.keys()
    ):
        load_class = AutoModelForCausalLM
    else:
        load_class = AutoModel
    if force_use_huggingface:
        return load_class
    return MODELING_REGISTRY[model_type](arch_name)


class BaseModelLoader(ABC):
    def __init__(self):
        pass

    def load_model(self, model_config, **kwargs):
        raise NotImplementedError


class HuggingfaceLoader(BaseModelLoader):
    def __init__(self, model_cls: PreTrainedModel):
        super().__init__()
        self.model_cls = model_cls

    def load_model(self, init_kwargs: dict, **kwargs):
<<<<<<< HEAD
        model_config = init_kwargs["config"]
        architecture = _get_model_arch_from_config(model_config)

        if type(model_config) in AutoModelForImageTextToText._model_mapping.keys():  # assume built-in models
            load_class = AutoModelForImageTextToText
        elif type(model_config) in AutoModelForVision2Seq._model_mapping.keys():  # assume built-in models
            load_class = AutoModelForVision2Seq
        elif (
            "ForSequenceClassification" in architecture
            and type(model_config) in AutoModelForSequenceClassification._model_mapping.keys()
        ):
            load_class = AutoModelForSequenceClassification
        elif "ForCausalLM" in architecture and type(model_config) in AutoModelForCausalLM._model_mapping.keys():
            load_class = AutoModelForCausalLM
        else:
            load_class = AutoModel
=======
        init_kwargs.pop("trust_remote_code", True)
>>>>>>> a7bbc70a

        init_device = kwargs.pop("init_device", "cuda")
        weights_path = kwargs.pop("weights_path", None)
        empty_init = kwargs.pop("empty_init", False)

        logger.info_rank0(
            f"Loading model from Huggingface modeling.\n"
            f"init_device: {init_device}\n"
            f"empty_init: {empty_init}\n"
            f"weights_path: {weights_path}"
        )

        if weights_path is None:  # init empty model from config
            if init_device == "meta":
                with init_empty_weights():
                    logger.info_rank0("Init empty model on meta device from config without init_weights.")
                    model = self.model_cls.from_config(**init_kwargs)
            else:
                with torch.device(init_device):
                    logger.info_rank0("Init empty model from config.")
                    model = self.model_cls.from_config(**init_kwargs)
        else:
            with init_empty_weights():
                model = self.model_cls.from_config(**init_kwargs)
            if not empty_init:
                load_model_weights(model, weights_path, init_device)

        return model


class CustomizedModelingLoader(BaseModelLoader):
    def __init__(self, model_cls: PreTrainedModel):
        super().__init__()
        self.model_cls = model_cls

    def load_model(self, init_kwargs: dict, **kwargs):
        init_kwargs.pop("trust_remote_code", True)

        init_device = kwargs.pop("init_device", "cuda")
        weights_path = kwargs.pop("weights_path", None)
        empty_init = kwargs.pop("empty_init", False)

        logger.info_rank0(
            f"Loading model from customized modeling.\n"
            f"init_device: {init_device}\n"
            f"empty_init: {empty_init}\n"
            f"weights_path: {weights_path}"
        )

        if weights_path is None:  # init empty model from config
            if init_device == "meta":
                with init_empty_weights():
                    logger.info_rank0("Init empty model on meta device from config without init_weights.")
                    model = self.model_cls._from_config(**init_kwargs)
            else:
                with torch.device(init_device):
                    logger.info_rank0("Init empty model from config.")
                    model = self.model_cls._from_config(**init_kwargs)
        else:
            with init_empty_weights(), no_init_weights():
                model = self.model_cls._from_config(**init_kwargs)

            if not empty_init:
                load_model_weights(model, weights_path, init_device)

            # we should tie embeddings after loading weights because init_empty_weights() leads to untied weights,
            if getattr(model.config, "tie_word_embeddings", True):
                try:
                    input_embeddings = model.get_input_embeddings()
                    output_embeddings = model.get_output_embeddings()
                    output_embeddings._parameters["weight"] = input_embeddings._parameters["weight"]
                except Exception as e:
                    logger.info_rank0(f"Failed to tie embeddings: {e}")

        return model


def get_loader(model_config, force_use_huggingface):
    model_cls = get_model_class(model_config, force_use_huggingface)
    if force_use_huggingface:
        loader = HuggingfaceLoader(model_cls=model_cls)
    else:
        loader = CustomizedModelingLoader(model_cls=model_cls)

    # TODO: there's no difference between HuggingfaceLoader and CustomizedModelingLoader except tie_word_embedding. Check if able to merge
    return loader<|MERGE_RESOLUTION|>--- conflicted
+++ resolved
@@ -23,7 +23,6 @@
     AutoModel,
     AutoModelForCausalLM,
     AutoModelForImageTextToText,
-    AutoModelForSequenceClassification,
     AutoModelForVision2Seq,
     AutoProcessor,
     PretrainedConfig,
@@ -143,26 +142,7 @@
         self.model_cls = model_cls
 
     def load_model(self, init_kwargs: dict, **kwargs):
-<<<<<<< HEAD
-        model_config = init_kwargs["config"]
-        architecture = _get_model_arch_from_config(model_config)
-
-        if type(model_config) in AutoModelForImageTextToText._model_mapping.keys():  # assume built-in models
-            load_class = AutoModelForImageTextToText
-        elif type(model_config) in AutoModelForVision2Seq._model_mapping.keys():  # assume built-in models
-            load_class = AutoModelForVision2Seq
-        elif (
-            "ForSequenceClassification" in architecture
-            and type(model_config) in AutoModelForSequenceClassification._model_mapping.keys()
-        ):
-            load_class = AutoModelForSequenceClassification
-        elif "ForCausalLM" in architecture and type(model_config) in AutoModelForCausalLM._model_mapping.keys():
-            load_class = AutoModelForCausalLM
-        else:
-            load_class = AutoModel
-=======
         init_kwargs.pop("trust_remote_code", True)
->>>>>>> a7bbc70a
 
         init_device = kwargs.pop("init_device", "cuda")
         weights_path = kwargs.pop("weights_path", None)
