--- conflicted
+++ resolved
@@ -322,7 +322,6 @@
     dataset = dataset.shuffle(seed=seed, buffer_size=10_000)
     dataset = split_dataset_by_node(dataset, parallel_state.dp_rank, parallel_state.dp_size)
 
-<<<<<<< HEAD
     if transform:
         transform = partial(transform, source_name=source_name)
     return IterativeDataset(dataset, transform=transform)
@@ -381,7 +380,6 @@
             interleave_datasets(datasets=datasets, probabilities=weights, seed=seed),
             transform=transform,
         )
-=======
     return IterativeDataset(dataset, transform)
 
 
@@ -476,5 +474,4 @@
     logger.info(f"Dataset type: {type(dataset)} Dataset length: {len(dataset)}")
 
     # Wrap in our EnergonDataset for Megatron-Energon specific functionality
-    return EnergonDataset(dataset, transform)
->>>>>>> 90ff68a3
+    return EnergonDataset(dataset, transform)