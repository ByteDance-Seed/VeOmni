# Copyright 2025 Bytedance Ltd. and/or its affiliates
#
# Licensed under the Apache License, Version 2.0 (the "License");
# you may not use this file except in compliance with the License.
# You may obtain a copy of the License at
#
#     http://www.apache.org/licenses/LICENSE-2.0
#
# Unless required by applicable law or agreed to in writing, software
# distributed under the License is distributed on an "AS IS" BASIS,
# WITHOUT WARRANTIES OR CONDITIONS OF ANY KIND, either express or implied.
# See the License for the specific language governing permissions and
# limitations under the License.

from ..utils.import_utils import (
    is_veomni_patch_available,
)
from .chat_template import build_chat_template
from .data_collator import (
    CollatePipeline,
    DataCollatorWithPacking,
    DataCollatorWithPadding,
    DataCollatorWithPositionIDs,
    MakeMicroBatchCollator,
    TextSequenceShardCollator,
    UnpackDataCollator,
)
from .data_loader import build_dataloader
<<<<<<< HEAD
from .dataset import build_interleave_dataset, build_iterative_dataset, build_mapping_dataset
from .dummy_dataset import build_dummy_dataset
=======
from .dataset import (
    build_dummy_dataset,
    build_energon_dataset,
    build_iterative_dataset,
    build_mapping_dataset,
)
>>>>>>> 90ff68a3
from .multimodal.data_collator import (
    OmniDataCollatorWithPacking,
    OmniDataCollatorWithPadding,
    OmniSequenceShardCollator,
)
from .multimodal.multimodal_chat_template import build_multimodal_chat_template


if is_veomni_patch_available():
    # for internal use only
    from veomni_patch.data.streaming import (
        build_byted_dataset,
        build_multisource_dataset,
        build_streaming_dataloader,
        build_vanilla_streaming_dataloader,
    )
else:

    def build_byted_dataset(*args, **kwargs):
        raise NotImplementedError("build_byted_dataset is not available, please install veomni_patch")

    def build_multisource_dataset(*args, **kwargs):
        raise NotImplementedError("build_multisource_dataset is not available, please install veomni_patch")

    def build_streaming_dataloader(*args, **kwargs):
        raise NotImplementedError("build_streaming_dataloader is not available, please install veomni_patch")

    def build_vanilla_streaming_dataloader(*args, **kwargs):
        raise NotImplementedError("build_vanilla_streaming_dataloader is not available, please install veomni_patch")


__all__ = [
    "build_chat_template",
    "build_dataloader",
    "build_byted_dataset",
    "build_multisource_dataset",
    "build_streaming_dataloader",
    "build_vanilla_streaming_dataloader",
    "build_dummy_dataset",
    "build_iterative_dataset",
    "build_mapping_dataset",
    "build_energon_dataset",
    "build_multimodal_chat_template",
    "CollatePipeline",
    "DataCollatorWithPacking",
    "DataCollatorWithPadding",
    "DataCollatorWithPositionIDs",
    "MakeMicroBatchCollator",
    "TextSequenceShardCollator",
    "UnpackDataCollator",
    "OmniDataCollatorWithPacking",
    "OmniDataCollatorWithPadding",
    "OmniSequenceShardCollator",
    "build_interleave_dataset",
]<|MERGE_RESOLUTION|>--- conflicted
+++ resolved
@@ -26,17 +26,13 @@
     UnpackDataCollator,
 )
 from .data_loader import build_dataloader
-<<<<<<< HEAD
-from .dataset import build_interleave_dataset, build_iterative_dataset, build_mapping_dataset
 from .dummy_dataset import build_dummy_dataset
-=======
 from .dataset import (
-    build_dummy_dataset,
+    build_interleave_dataset,
     build_energon_dataset,
     build_iterative_dataset,
     build_mapping_dataset,
 )
->>>>>>> 90ff68a3
 from .multimodal.data_collator import (
     OmniDataCollatorWithPacking,
     OmniDataCollatorWithPadding,
