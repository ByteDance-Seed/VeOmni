[build-system]
requires = ["setuptools>=61.0", "wheel"]
build-backend = "setuptools.build_meta"

[project.urls]
"Homepage" = "https://github.com/ByteDance-Seed/VeOmni"
"Source Code" = "https://github.com/ByteDance-Seed/VeOmni"

[project]
name = "veomni"
dynamic = ["version"]
description = "VeOmni: Scaling any Modality Model Training to any Accelerators with PyTorch native Training Framework"
readme = "README.md"
requires-python = ">=3.11, <3.12"
license = { file = "LICENSE" }
authors = [
  { name="ByteDance-Seed", email="doubao-llm@bytedance.com" },
]

dependencies = [
  "blobfile>=3.0.0",
  "datasets>=2.16.0,<=2.21.0",
  "packaging>=23.0,<26.0",
  "torchdata>=0.8.0,<1.0",
  "tiktoken>=0.9.0",
  "diffusers>=0.30.0,<=0.31.0",
<<<<<<< HEAD
  "transformers[torch]==4.57.0",
=======
  "transformers==4.57.3",
>>>>>>> f7cf28fa
  "psutil",
  "timm",
  "wandb",
  "setuptools",
  "einops>=0.8.1",
]

[project.optional-dependencies]
dev = [
  "pre-commit>=4.0.0,<5.0",
  "ruff>=0.7.0,<1.0",
  "pytest>=6.0.0,<8.0",
  "expecttest>=0.3.0,<0.4"
]
audio = [
  "av>=14.3.0,<15.0",
  "librosa>=0.11.0,<0.12",
  "soundfile>=0.13.1,<0.14"
]
dit = [
  "diffusers>=0.30.0,<=0.31.0",
  "bitsandbytes>=0.46.0,<=0.47.0"
]
npu_aarch64 = [
  "torch==2.7.1",
  "torch-npu==2.7.1",
  "torchvision==0.22.1",
  "torchaudio==2.7.1",
  "decorator>=5.2.1",
  "scipy>=1.16.2"
]
npu = [
  "torch==2.7.1+cpu",
  "torch-npu==2.7.1",
  "torchvision==0.22.1+cpu",
  "torchaudio==2.7.1+cpu",
  "decorator>=5.2.1",
  "scipy>=1.16.2"
]
gpu = [
  "torch==2.8.0+cu128",
  "torchvision==0.23.0+cu128",
  "torchaudio==2.8.0+cu128",
  "nvidia-cusparselt-cu12",
  "nvidia-nccl-cu12",
  "liger-kernel",
  "flash-attn",
  "flash-attn-3",
  "hf_transfer",
]
megatron = [
  "megatron-energon>=7.2.1"
]
trl = [
  "trl<=0.9.6"
]

[dependency-groups]
# Follow the best practice in https://docs.astral.sh/uv/concepts/projects/dependencies/#development-dependencies
# to manage dev dependencies (i.e., dependencies that are only used in development) like
# test, lint and doc tools.
dev = [
  {include-group = "lint"},
  {include-group = "test"},
]
lint = [
  "pre-commit",
  "ruff",
]
test = [
  "pytest",
  "expecttest",
]

[tool.uv]
# This locks the uv version so that we have a consistent uv behavior across the board.
# Inconsistent uv versions might generate different uv lock files which creates chaos.
#
# NOTE 1: Update this at least once per month as uv releases new version every week.
# NOTE 2: When updating this line, make sure to update Dockerfile under docker/ to the same
#         version and release new docker images.
required-version = "==0.9.8"
no-build-isolation-package = [
    "flash-attn",
    "flash-attn-3",
]

override-dependencies = [
    # Adding the (extra == 'gpu') mark to declare this override is only for gpu extra.
    # Without this mark, uv would download torch/torchaudio/torchvision unexpectedly from
    # PyPI without using the cu128 versions.
    # Ref: https://github.com/astral-sh/uv/issues/11153
    "torch==2.8.0+cu128; (extra == 'gpu')",
    "torchaudio==2.8.0+cu128; (extra == 'gpu')",
    "torchvision==0.23.0+cu128; (extra == 'gpu')",
    # Adding explicit override for NPU backends - aarch64 variant
    "torch==2.7.1; (extra == 'npu_aarch64')",
    "torchaudio==2.7.1; (extra == 'npu_aarch64')",
    "torchvision==0.22.1; (extra == 'npu_aarch64')",
    # Adding explicit override for NPU backends - x86 variant (default npu)
    "torch==2.7.1+cpu; (extra == 'npu')",
    "torchaudio==2.7.1+cpu; (extra == 'npu')",
    "torchvision==0.22.1+cpu; (extra == 'npu')",
    # Fixate to a specific transformers version since upgrading transformers is a large task.
<<<<<<< HEAD
    "transformers==4.57.0",
=======
    "transformers==4.57.3",
>>>>>>> f7cf28fa
]

conflicts = [
  [
    { extra = "gpu" },
    { extra = "npu" },
    { extra = "npu_aarch64" },
  ],
]

[tool.uv.sources]
# To support override-dependencies for multiple extras, one package can only have one index.
# Using pytorch index for all variants since it has both regular and +cpu versions
torch = [
  { index = "pytorch", marker = "(extra == 'npu' or extra == 'npu_aarch64')" },
  # Due to some unknown bugs, uv might resolve to a wheel from https://download.pytorch.org/whl/cu128_full which does
  # not include the proper dependencies on nvidia packages like nvidia-cublas and nvidia-nccl. This confuses uv to uninstall
  # those nvidia packages.
  #
  # By forcing it to the proper package here, we avoid the problem that uv could randomly resolve to other packages.
  #
  # NOTE: WHEN UPDATE TORCH VERSIONS, PLEASE UPDATE THIS TO THE CORRESPONDING WHEEL URL.
  { url = "https://download.pytorch.org/whl/cu128/torch-2.8.0%2Bcu128-cp311-cp311-manylinux_2_28_x86_64.whl", extra = 'gpu' },
]
torchvision = { index = "pytorch" }
torchaudio = { index = "pytorch" }
# Download flash-attn wheel directly to avoid build issues.
flash-attn = { url = "https://github.com/Dao-AILab/flash-attention/releases/download/v2.8.3/flash_attn-2.8.3+cu12torch2.8cxx11abiTRUE-cp311-cp311-linux_x86_64.whl", marker = "extra == 'gpu' or extra == 'sglang'" }
flash-attn-3 = { url = "https://github.com/windreamer/flash-attention3-wheels/releases/download/2025.09.28/flash_attn_3-3.0.0b1%2B20250928.cu128torch280cxx11abitrue.5059fd-cp39-abi3-linux_x86_64.whl", marker = "extra == 'gpu'"}

[[tool.uv.index]]
name = "pytorch"
url = "https://download.pytorch.org/whl/"
explicit = true

[[tool.uv.index]]
name = "pytorch-cpu"
url = "https://download.pytorch.org/whl/cpu/"
explicit = true

[[tool.uv.dependency-metadata]]
name = "flash-attn"
requires-dist = ["torch"]

[[tool.uv.dependency-metadata]]
name = "flash-attn-3"
requires-dist = ["torch"]

[tool.setuptools.dynamic]
version = {attr = "veomni.__version__"}

[tool.setuptools.packages.find]
where = ["."]
exclude = ["tests*", "ci*", "configs*", "veomni_patch", "tasks", "scripts"]

[tool.ruff]
target-version = "py311"
line-length = 119
indent-width = 4

[tool.ruff.lint]
ignore = ["C901", "E501", "E741", "W605", "C408"]
select = ["C", "E", "F", "I", "W"]

[tool.ruff.lint.per-file-ignores]
"__init__.py" = ["E402", "F401", "F403", "F811"]

[tool.ruff.lint.isort]
lines-after-imports = 2
known-first-party = ["veomni"]
known-third-party = ["torch", "transformers", "wandb"]

[tool.ruff.format]
quote-style = "double"
indent-style = "space"
skip-magic-trailing-comma = false
line-ending = "auto"<|MERGE_RESOLUTION|>--- conflicted
+++ resolved
@@ -24,11 +24,7 @@
   "torchdata>=0.8.0,<1.0",
   "tiktoken>=0.9.0",
   "diffusers>=0.30.0,<=0.31.0",
-<<<<<<< HEAD
-  "transformers[torch]==4.57.0",
-=======
   "transformers==4.57.3",
->>>>>>> f7cf28fa
   "psutil",
   "timm",
   "wandb",
@@ -133,11 +129,7 @@
     "torchaudio==2.7.1+cpu; (extra == 'npu')",
     "torchvision==0.22.1+cpu; (extra == 'npu')",
     # Fixate to a specific transformers version since upgrading transformers is a large task.
-<<<<<<< HEAD
-    "transformers==4.57.0",
-=======
     "transformers==4.57.3",
->>>>>>> f7cf28fa
 ]
 
 conflicts = [
