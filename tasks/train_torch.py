--- conflicted
+++ resolved
@@ -14,11 +14,8 @@
 from veomni.data import (
     build_chat_template,
     build_dataloader,
-<<<<<<< HEAD
     build_interleave_dataset,
-=======
     build_energon_dataset,
->>>>>>> 90ff68a3
     build_iterative_dataset,
     build_mapping_dataset,
 )
@@ -108,14 +105,6 @@
         elif args.data.datasets_type == "mapping":
             logger.info_rank0("Start building mapping dataset")
             train_dataset = build_mapping_dataset(args.data.train_path, transform=transform)
-<<<<<<< HEAD
-
-        dataset_length = None if not hasattr(train_dataset, "__len__") else len(train_dataset)
-        if args.data.datasets_type == "mapping":
-            dataset_length = dataset_length / args.train.data_parallel_size
-        args.train.compute_train_steps(args.data.max_seq_len, args.data.train_size, dataset_length)
-=======
-            args.train.compute_train_steps(args.data.max_seq_len, args.data.train_size, len(train_dataset))
         elif args.data.datasets_type == "energon":
             logger.info_rank0("Start building Megatron-Energon native dataset")
             train_dataset = build_energon_dataset(
@@ -132,8 +121,10 @@
                 else None,
                 num_workers=args.data.num_workers,
             )
-            args.train.compute_train_steps(args.data.max_seq_len, args.data.train_size, len(train_dataset))
->>>>>>> 90ff68a3
+        dataset_length = None if not hasattr(train_dataset, "__len__") else len(train_dataset)
+        if args.data.datasets_type == "mapping":
+            dataset_length = dataset_length / args.train.data_parallel_size
+        args.train.compute_train_steps(args.data.max_seq_len, args.data.train_size, dataset_length)
 
         train_dataloader = build_dataloader(
             dataset=train_dataset,
