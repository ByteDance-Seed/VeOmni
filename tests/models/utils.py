--- conflicted
+++ resolved
@@ -102,11 +102,7 @@
                     moe_implementation="fused",
                 ),
                 ModelMode(
-<<<<<<< HEAD
-                    modeling_backend="veomni",
-=======
                     force_use_huggingface=False,
->>>>>>> 5088f26e
                     attn_implementation="flash_attention_3",
                     attn_case="position_ids",
                     moe_implementation="fused",
