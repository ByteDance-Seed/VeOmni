import torch
import torch.distributed as dist

<<<<<<< HEAD
from veomni.utils.device import get_torch_device


def get_device_type():
    return "cuda" if torch.cuda.is_available() else "cpu"
=======
from veomni.utils.device import get_device_type
>>>>>>> 436fc263


def get_world_size():
    return dist.get_world_size()


def get_rank():
    return dist.get_rank()


def print_device_mem_info(prefix_info=""):
<<<<<<< HEAD
    current_memory_allocated = get_torch_device().memory_allocated() / (1024**2)
    memory_reserved = get_torch_device().memory_reserved() / (1024**2)
    max_memory_allocated = get_torch_device().max_memory_allocated() / (1024**2)
=======
    if get_device_type() == "cuda":
        current_memory_allocated = torch.cuda.memory_allocated() / (1024**2)
        memory_reserved = torch.cuda.memory_reserved() / (1024**2)
        max_memory_allocated = torch.cuda.max_memory_allocated() / (1024**2)
    elif get_device_type() == "npu":
        current_memory_allocated = torch.npu.memory_allocated() / (1024**2)
        memory_reserved = torch.npu.memory_reserved() / (1024**2)
        max_memory_allocated = torch.npu.max_memory_allocated() / (1024**2)
    else:
        current_memory_allocated = 0.0
        memory_reserved = 0.0
        max_memory_allocated = 0.0
>>>>>>> 436fc263

    print(
        f"{prefix_info} current_memory:{current_memory_allocated:.2f} MB | memory_reserved:{memory_reserved:.2f} MB | max_memory:{max_memory_allocated:.2f} MB"
    )<|MERGE_RESOLUTION|>--- conflicted
+++ resolved
@@ -1,15 +1,7 @@
 import torch
 import torch.distributed as dist
 
-<<<<<<< HEAD
-from veomni.utils.device import get_torch_device
-
-
-def get_device_type():
-    return "cuda" if torch.cuda.is_available() else "cpu"
-=======
-from veomni.utils.device import get_device_type
->>>>>>> 436fc263
+from veomni.utils.device import get_device_type, get_torch_device
 
 
 def get_world_size():
@@ -21,24 +13,14 @@
 
 
 def print_device_mem_info(prefix_info=""):
-<<<<<<< HEAD
-    current_memory_allocated = get_torch_device().memory_allocated() / (1024**2)
-    memory_reserved = get_torch_device().memory_reserved() / (1024**2)
-    max_memory_allocated = get_torch_device().max_memory_allocated() / (1024**2)
-=======
-    if get_device_type() == "cuda":
-        current_memory_allocated = torch.cuda.memory_allocated() / (1024**2)
-        memory_reserved = torch.cuda.memory_reserved() / (1024**2)
-        max_memory_allocated = torch.cuda.max_memory_allocated() / (1024**2)
-    elif get_device_type() == "npu":
-        current_memory_allocated = torch.npu.memory_allocated() / (1024**2)
-        memory_reserved = torch.npu.memory_reserved() / (1024**2)
-        max_memory_allocated = torch.npu.max_memory_allocated() / (1024**2)
+    if get_device_type() == "cuda" or get_device_type() == "npu":
+        current_memory_allocated = get_torch_device().memory_allocated() / (1024**2)
+        memory_reserved = get_torch_device().memory_reserved() / (1024**2)
+        max_memory_allocated = get_torch_device().max_memory_allocated() / (1024**2)
     else:
         current_memory_allocated = 0.0
         memory_reserved = 0.0
         max_memory_allocated = 0.0
->>>>>>> 436fc263
 
     print(
         f"{prefix_info} current_memory:{current_memory_allocated:.2f} MB | memory_reserved:{memory_reserved:.2f} MB | max_memory:{max_memory_allocated:.2f} MB"
